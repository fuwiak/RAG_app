#![cfg_attr(not(debug_assertions), windows_subsystem = "windows")]

use std::{
    collections::HashMap,
    path::PathBuf,
    sync::{Arc, Mutex},
    io::Read,
};

use anyhow::Result;
use chrono::{DateTime, Utc};
use rusqlite::{params, Connection};
use serde::{Deserialize, Serialize};
use sha2::{Digest, Sha256};
use tauri::{AppHandle, Manager};
use tokio::{io::{AsyncBufReadExt, BufReader}, process::Command};
use std::process::Stdio;
use uuid::Uuid;
use text_splitter::{TextSplitter, ChunkConfig};
use csv::Reader;
use docx_rs::read_docx;

// ---------- Enhanced RAG Data Models -----------------------------------------------

#[derive(Debug, Clone, Serialize, Deserialize)]
pub enum EmbeddingModel {
    #[serde(rename = "huggingface")]
    HuggingFace { model_name: String },
    #[serde(rename = "openai")]
    OpenAI { api_key: String, model: String },
    #[serde(rename = "local")]
    Local { model_path: String },
}

#[derive(Debug, Clone, Serialize, Deserialize)]
pub enum RAGMode {
    #[serde(rename = "fine_tuned_only")]
    FineTunedOnly,
    #[serde(rename = "fine_tuned_rag")]
    FineTunedWithRAG,
    #[serde(rename = "base_rag")]
    BaseWithRAG,
}

#[derive(Debug, Clone, Serialize, Deserialize)]
pub struct RAGConfig {
    pub embedding_model: EmbeddingModel,
    pub mode: RAGMode,
    pub chunk_size: usize,
    pub chunk_overlap: usize,
    pub top_k: usize,
    pub similarity_threshold: f32,
}

impl Default for RAGConfig {
    fn default() -> Self {
        Self {
            embedding_model: EmbeddingModel::HuggingFace { 
                model_name: "sentence-transformers/all-MiniLM-L6-v2".to_string() 
            },
            mode: RAGMode::BaseWithRAG,
            chunk_size: 200,
            chunk_overlap: 50,
            top_k: 5,
            similarity_threshold: 0.3,
        }
    }
}

#[derive(Debug, Clone, Serialize, Deserialize)]
pub struct ProcessingResult {
    pub success: bool,
    pub message: String,
    pub chunks_created: usize,
    pub processing_time_ms: u64,
}

#[derive(Debug, Clone, Serialize, Deserialize)]
pub struct RetrievalResult {
    pub chunk_id: String,
    pub content: String,
    pub document_title: String,
    pub similarity_score: f32,
    pub source_info: String,
}

#[derive(Debug, Clone, Serialize, Deserialize)]
pub struct RAGResponse {
    pub answer: String,
    pub retrieved_context: Vec<RetrievalResult>,
    pub mode_used: RAGMode,
    pub processing_time_ms: u64,
}

// ---------- Original Data Models ---------------------------------------------------

#[derive(Debug, Clone, Serialize, Deserialize)]
pub struct Document {
    pub id: String,
    pub title: String,
    pub content: String,
    pub file_path: Option<String>,
    pub file_type: String,
    pub content_hash: String,
    pub created_at: DateTime<Utc>,
    pub updated_at: DateTime<Utc>,
}

#[derive(Debug, Clone, Serialize, Deserialize)]
pub struct DocumentChunk {
    pub id: String,
    pub document_id: String,
    pub chunk_index: i32,
    pub content: String,
    pub embedding: Vec<f32>,
    pub created_at: DateTime<Utc>,
}

#[derive(Debug, Clone, Serialize, Deserialize)]
pub struct ChatMessage {
    pub id: String,
    pub content: String,
    pub role: String, // "user" or "assistant"
    pub document_references: Vec<String>,
    pub created_at: DateTime<Utc>,
}

#[derive(Debug, Serialize, Deserialize)]
pub struct SearchResult {
    pub document: Document,
    pub relevant_chunks: Vec<String>,
    pub similarity_score: f32,
}

#[derive(Debug, Serialize, Deserialize)]
pub struct ChatResponse {
    pub message: ChatMessage,
    pub sources: Vec<SearchResult>,
}

// ---------- Helper Functions -------------------------------------------------------

fn app_data_dir(app: &AppHandle) -> Result<PathBuf> {
    let data_dir = app.path().app_data_dir()?;
    std::fs::create_dir_all(&data_dir)?;
    Ok(data_dir)
}

fn calculate_content_hash(content: &str) -> String {
    let mut hasher = Sha256::new();
    hasher.update(content.as_bytes());
    hex::encode(hasher.finalize())
}

fn chunk_text_with_config(text: &str, config: &RAGConfig) -> Vec<String> {
    let splitter = TextSplitter::new(ChunkConfig::new(config.chunk_size)
        .with_overlap(config.chunk_overlap)
        .with_trim(true));
    
    splitter.chunks(text).map(|s| s.to_string()).collect()
}

fn chunk_text(text: &str, chunk_size: usize, overlap: usize) -> Vec<String> {
    let config = RAGConfig {
        chunk_size,
        chunk_overlap: overlap,
        ..Default::default()
    };
    chunk_text_with_config(text, &config)
}

async fn extract_text_from_file(file_path: &str) -> Result<String> {
    let path = std::path::Path::new(file_path);
    let extension = path.extension()
        .and_then(|s| s.to_str())
        .unwrap_or("")
        .to_lowercase();

    match extension.as_str() {
        "txt" | "md" => {
            Ok(tokio::fs::read_to_string(file_path).await?)
        }
        "pdf" => {
            // Simple PDF text extraction
            match pdf_extract::extract_text(file_path) {
                Ok(text) => Ok(text),
                Err(_) => Ok("Could not extract text from PDF".to_string()),
            }
        }
        "docx" => {
            // Extract text from DOCX
            match extract_docx_text(file_path).await {
                Ok(text) => Ok(text),
                Err(e) => Ok(format!("Could not extract text from DOCX: {}", e)),
            }
        }
        "csv" => {
            // Extract text from CSV
            match extract_csv_text(file_path).await {
                Ok(text) => Ok(text),
                Err(e) => Ok(format!("Could not extract text from CSV: {}", e)),
            }
        }
        _ => Ok(format!("Unsupported file type: {}", extension)),
    }
}

async fn extract_docx_text(file_path: &str) -> Result<String> {
    let mut file = std::fs::File::open(file_path)?;
    let mut buffer = Vec::new();
    file.read_to_end(&mut buffer)?;
    
    match read_docx(&buffer) {
        Ok(docx) => {
            let mut text = String::new();
            for paragraph in docx.document.body.children {
                if let docx_rs::DocumentChild::Paragraph(p) = paragraph {
                    for child in p.children {
                        if let docx_rs::ParagraphChild::Run(run) = child {
                            for run_child in run.children {
                                if let docx_rs::RunChild::Text(t) = run_child {
                                    text.push_str(&t.text);
                                }
                            }
                        }
                    }
                    text.push('\n');
                }
            }
            Ok(text)
        }
        Err(e) => Err(anyhow::anyhow!("Failed to parse DOCX: {}", e))
    }
}

async fn extract_csv_text(file_path: &str) -> Result<String> {
    let mut reader = Reader::from_path(file_path)?;
    let mut text = String::new();
    
    // Add headers if available
    if let Ok(headers) = reader.headers() {
        text.push_str(&headers.iter().collect::<Vec<_>>().join(" | "));
        text.push('\n');
    }
    
    // Add data rows
    for result in reader.records() {
        let record = result?;
        text.push_str(&record.iter().collect::<Vec<_>>().join(" | "));
        text.push('\n');
    }
    
    Ok(text)
}

// Enhanced embedding generation with multiple model support
async fn generate_embedding_with_config(text: &str, config: &RAGConfig) -> Result<Vec<f32>> {
    match &config.embedding_model {
        EmbeddingModel::HuggingFace { model_name } => {
            generate_huggingface_embedding(text, model_name).await
        }
        EmbeddingModel::OpenAI { api_key, model } => {
            generate_openai_embedding(text, api_key, model).await
        }
        EmbeddingModel::Local { model_path } => {
            generate_local_embedding(text, model_path).await
        }
    }
}

async fn generate_huggingface_embedding(text: &str, model_name: &str) -> Result<Vec<f32>> {
    // For now, use a simple mock - in production, integrate with HuggingFace API
    // or load model locally using candle/tch
    println!("Generating HuggingFace embedding with model: {}", model_name);
    
    // Mock embedding that varies based on text content
    let hash = sha2::Sha256::digest(text.as_bytes());
    let mut embedding = Vec::with_capacity(384);
    
    for (i, &byte) in hash.as_slice().iter().take(24).cycle().take(384).enumerate() {
        let value = (byte as f32 / 255.0) * 2.0 - 1.0; // Normalize to [-1, 1]
        let modified = value * (i as f32 * 0.01).sin();
        embedding.push(modified);
    }
    
    Ok(normalize_vector(embedding))
}

async fn generate_openai_embedding(text: &str, api_key: &str, model: &str) -> Result<Vec<f32>> {
    let client = reqwest::Client::new();
    
    let request_body = serde_json::json!({
        "input": text,
        "model": model
    });
    
    let response = client
        .post("https://api.openai.com/v1/embeddings")
        .header("Authorization", format!("Bearer {}", api_key))
        .header("Content-Type", "application/json")
        .json(&request_body)
        .send()
        .await?;
    
    if response.status().is_success() {
        let response_json: serde_json::Value = response.json().await?;
        if let Some(data) = response_json["data"].as_array() {
            if let Some(embedding_data) = data.get(0) {
                if let Some(embedding_array) = embedding_data["embedding"].as_array() {
                    let embedding: Vec<f32> = embedding_array
                        .iter()
                        .filter_map(|v| v.as_f64().map(|f| f as f32))
                        .collect();
                    return Ok(embedding);
                }
            }
        }
    }
    
    Err(anyhow::anyhow!("Failed to get embedding from OpenAI API"))
}

async fn generate_local_embedding(text: &str, _model_path: &str) -> Result<Vec<f32>> {
    // For now, use a sophisticated mock - in production, load local model
    println!("Generating local embedding from model path");
    
    // Create a more sophisticated mock based on text characteristics
    let words: Vec<&str> = text.split_whitespace().collect();
    let mut embedding = Vec::with_capacity(384);
    
    for i in 0..384 {
        let mut value = 0.0;
        
        // Base value from text length
        value += (text.len() as f32 / 1000.0).sin();
        
        // Add word count influence
        value += (words.len() as f32 / 100.0).cos();
        
        // Add character frequency influence
        if i < 256 {
            let char_count = text.chars().filter(|&c| c as u8 == i as u8).count();
            value += (char_count as f32 / 10.0).sin();
        }
        
        // Add positional encoding
        value += ((i as f32) / 384.0 * std::f32::consts::PI).sin() * 0.1;
        
        embedding.push(value);
    }
    
    Ok(normalize_vector(embedding))
}

fn normalize_vector(mut vector: Vec<f32>) -> Vec<f32> {
    let magnitude: f32 = vector.iter().map(|x| x * x).sum::<f32>().sqrt();
    if magnitude > 0.0 {
        for value in &mut vector {
            *value /= magnitude;
        }
    }
    vector
}

// Backward compatibility function
fn generate_embedding(text: &str) -> Vec<f32> {
    let config = RAGConfig::default();
    // Use blocking call for backward compatibility
    tokio::runtime::Runtime::new()
        .unwrap()
        .block_on(generate_embedding_with_config(text, &config))
        .unwrap_or_else(|_| vec![0.0; 384])
}

fn cosine_similarity(a: &[f32], b: &[f32]) -> f32 {
    let dot_product: f32 = a.iter().zip(b.iter()).map(|(x, y)| x * y).sum();
    let norm_a: f32 = a.iter().map(|x| x * x).sum::<f32>().sqrt();
    let norm_b: f32 = b.iter().map(|x| x * x).sum::<f32>().sqrt();
    
    if norm_a == 0.0 || norm_b == 0.0 {
        0.0
    } else {
        dot_product / (norm_a * norm_b)
    }
}

// ---------- Database Functions -------------------------------------------------

fn init_db(conn: &Connection) -> Result<()> {
    // Documents table
    conn.execute(
        "CREATE TABLE IF NOT EXISTS documents (
            id TEXT PRIMARY KEY,
            title TEXT NOT NULL,
            content TEXT NOT NULL,
            file_path TEXT,
            file_type TEXT NOT NULL,
            content_hash TEXT NOT NULL,
            created_at TEXT NOT NULL,
            updated_at TEXT NOT NULL
        )",
        [],
    )?;

    // Document chunks table
    conn.execute(
        "CREATE TABLE IF NOT EXISTS document_chunks (
            id TEXT PRIMARY KEY,
            document_id TEXT NOT NULL,
            chunk_index INTEGER NOT NULL,
            content TEXT NOT NULL,
            embedding BLOB NOT NULL,
            created_at TEXT NOT NULL,
            FOREIGN KEY (document_id) REFERENCES documents (id) ON DELETE CASCADE
        )",
        [],
    )?;

    // Chat messages table
    conn.execute(
        "CREATE TABLE IF NOT EXISTS chat_messages (
            id TEXT PRIMARY KEY,
            content TEXT NOT NULL,
            role TEXT NOT NULL,
            document_references TEXT,
            created_at TEXT NOT NULL
        )",
        [],
    )?;

    // Create indexes for better performance
    conn.execute("CREATE INDEX IF NOT EXISTS idx_chunks_document_id ON document_chunks(document_id)", [])?;
    conn.execute("CREATE INDEX IF NOT EXISTS idx_messages_created_at ON chat_messages(created_at)", [])?;

    Ok(())
}

// ---------- Enhanced RAG Commands ----------------------------------------------

#[tauri::command]
async fn set_rag_config(
    config: RAGConfig,
    app: AppHandle,
) -> Result<(), String> {
    // Store RAG config in app state
    app.manage(Arc::new(Mutex::new(config)));
    Ok(())
}

#[tauri::command]
async fn get_rag_config(
    app: AppHandle,
) -> Result<RAGConfig, String> {
    match app.try_state::<Arc<Mutex<RAGConfig>>>() {
        Some(config_state) => {
            let config = config_state.lock().map_err(|e| e.to_string())?;
            Ok(config.clone())
        }
        None => Ok(RAGConfig::default()),
    }
}

#[tauri::command]
async fn process_document_enhanced(
    file_path: String,
    title: Option<String>,
    config: RAGConfig,
    db_state: tauri::State<'_, Arc<Mutex<Connection>>>,
    app: AppHandle,
) -> Result<ProcessingResult, String> {
    let start_time = std::time::Instant::now();
    
    let content = extract_text_from_file(&file_path)
        .await
        .map_err(|e| e.to_string())?;
    
    let file_name = std::path::Path::new(&file_path)
        .file_name()
        .and_then(|n| n.to_str())
        .unwrap_or("Unknown")
        .to_string();
    
    let doc_title = title.unwrap_or(file_name);
    let content_hash = calculate_content_hash(&content);
    let now = Utc::now();

    // Extract file type before moving file_path
    let file_type = std::path::Path::new(&file_path)
        .extension()
        .and_then(|s| s.to_str())
        .unwrap_or("unknown")
        .to_string();

    let document = Document {
        id: Uuid::new_v4().to_string(),
        title: doc_title,
        content: content.clone(),
        file_path: Some(file_path),
        file_type,
        content_hash,
        created_at: now,
        updated_at: now,
    };

    // Save to database
    {
        let db = db_state.lock().map_err(|e| e.to_string())?;
        db.execute(
            "INSERT INTO documents (id, title, content, file_path, file_type, content_hash, created_at, updated_at)
             VALUES (?1, ?2, ?3, ?4, ?5, ?6, ?7, ?8)",
            params![
                document.id,
                document.title,
                document.content,
                document.file_path,
                document.file_type,
                document.content_hash,
                document.created_at.to_rfc3339(),
                document.updated_at.to_rfc3339(),
            ],
        ).map_err(|e| e.to_string())?;
    }

    // Process chunks with enhanced configuration
    let doc_id = document.id.clone();
    let db_clone = db_state.inner().clone();
    let app_clone = app.clone();
    let config_clone = config.clone();
    
    let chunks_created = tokio::spawn(async move {
        process_document_chunks_enhanced(&doc_id, &content, &db_clone, &config_clone).await
    }).await.map_err(|e| e.to_string())??;

    let processing_time = start_time.elapsed().as_millis() as u64;
    
    let _ = app_clone.emit("document_processed", &doc_id);

    Ok(ProcessingResult {
        success: true,
        message: format!("Successfully processed document: {}", document.title),
        chunks_created,
        processing_time_ms: processing_time,
    })
}

async fn process_document_chunks_enhanced(
    document_id: &str,
    content: &str,
    db_state: &Arc<Mutex<Connection>>,
    config: &RAGConfig,
) -> Result<usize> {
    let chunks = chunk_text_with_config(content, config);
    
    for (index, chunk_content) in chunks.iter().enumerate() {
        let embedding = generate_embedding_with_config(chunk_content, config).await?;
        let embedding_bytes: Vec<u8> = embedding.iter()
            .flat_map(|f| f.to_le_bytes().to_vec())
            .collect();

        let chunk = DocumentChunk {
            id: Uuid::new_v4().to_string(),
            document_id: document_id.to_string(),
            chunk_index: index as i32,
            content: chunk_content.clone(),
            embedding,
            created_at: Utc::now(),
        };

        let db = db_state.lock().map_err(|e| anyhow::anyhow!(e.to_string()))?;
        db.execute(
            "INSERT INTO document_chunks (id, document_id, chunk_index, content, embedding, created_at)
             VALUES (?1, ?2, ?3, ?4, ?5, ?6)",
            params![
                chunk.id,
                chunk.document_id,
                chunk.chunk_index,
                chunk.content,
                embedding_bytes,
                chunk.created_at.to_rfc3339(),
            ],
        )?;
    }

    Ok(chunks.len())
}

#[tauri::command]
async fn query_rag_enhanced(
    query: String,
    mode: RAGMode,
    config: RAGConfig,
    db_state: tauri::State<'_, Arc<Mutex<Connection>>>,
) -> Result<RAGResponse, String> {
    let start_time = std::time::Instant::now();
    
    let retrieved_context = match mode {
        RAGMode::FineTunedOnly => {
            // Don't retrieve context for fine-tuned only mode
            Vec::new()
        }
        RAGMode::FineTunedWithRAG | RAGMode::BaseWithRAG => {
            // Retrieve context for RAG modes
            retrieve_context_enhanced(&query, &config, db_state).await?
        }
    };
    
    let answer = generate_answer_with_mode(&query, &retrieved_context, &mode).await;
    let processing_time = start_time.elapsed().as_millis() as u64;
    
    Ok(RAGResponse {
        answer,
        retrieved_context,
        mode_used: mode,
        processing_time_ms: processing_time,
    })
}

async fn retrieve_context_enhanced(
    query: &str,
    config: &RAGConfig,
    db_state: tauri::State<'_, Arc<Mutex<Connection>>>,
) -> Result<Vec<RetrievalResult>, String> {
    let query_embedding = generate_embedding_with_config(query, config)
        .await
        .map_err(|e| e.to_string())?;
    
    let mut results = Vec::new();

    let db = db_state.lock().map_err(|e| e.to_string())?;
    
    let mut stmt = db
        .prepare("SELECT dc.id, dc.content, dc.embedding, d.title, d.file_path
                  FROM document_chunks dc
                  JOIN documents d ON dc.document_id = d.id")
        .map_err(|e| e.to_string())?;

    let chunk_iter = stmt
        .query_map([], |row| {
            let chunk_id: String = row.get(0)?;
            let content: String = row.get(1)?;
            let embedding_bytes: Vec<u8> = row.get(2)?;
            let doc_title: String = row.get(3)?;
            let file_path: Option<String> = row.get(4)?;
            
            let embedding: Vec<f32> = embedding_bytes
                .chunks_exact(4)
                .map(|chunk| f32::from_le_bytes([chunk[0], chunk[1], chunk[2], chunk[3]]))
                .collect();

            Ok((chunk_id, content, embedding, doc_title, file_path))
        })
        .map_err(|e| e.to_string())?;

    for chunk_result in chunk_iter {
        if let Ok((chunk_id, content, chunk_embedding, doc_title, file_path)) = chunk_result {
            let similarity = cosine_similarity(&query_embedding, &chunk_embedding);
            
            if similarity > config.similarity_threshold {
                results.push(RetrievalResult {
                    chunk_id,
                    content,
                    document_title: doc_title,
                    similarity_score: similarity,
                    source_info: file_path.unwrap_or_else(|| "Unknown source".to_string()),
                });
            }
        }
    }

    // Sort by similarity and take top-k
    results.sort_by(|a, b| b.similarity_score.partial_cmp(&a.similarity_score).unwrap());
    results.truncate(config.top_k);

    Ok(results)
}

async fn generate_answer_with_mode(
    query: &str,
    context: &[RetrievalResult],
    mode: &RAGMode,
) -> String {
    match mode {
        RAGMode::FineTunedOnly => {
            format!("Fine-tuned model response to: {}\n\n[This would be the output from your fine-tuned model]", query)
        }
        RAGMode::FineTunedWithRAG => {
            if context.is_empty() {
                format!("Fine-tuned model response (no relevant context found): {}", query)
            } else {
                let context_text = context.iter()
                    .map(|r| format!("From {}: {}", r.document_title, r.content))
                    .collect::<Vec<_>>()
                    .join("\n\n");
                
                format!("Fine-tuned model response based on context:\n\nQuery: {}\n\nRelevant context:\n{}\n\n[This would be the enhanced fine-tuned model response using the retrieved context]", query, context_text)
            }
        }
        RAGMode::BaseWithRAG => {
            if context.is_empty() {
                format!("I don't have relevant information to answer: {}\n\nPlease upload relevant documents to help me provide a better response.", query)
            } else {
                let context_text = context.iter()
                    .map(|r| r.content.clone())
                    .collect::<Vec<_>>()
                    .join("\n\n");
                
                format!("Based on the documents in your knowledge base:\n\nQuery: {}\n\nAnswer: Based on the retrieved information, here's what I found:\n\n{}\n\nSources: {}", 
                    query, 
                    context_text,
                    context.iter().map(|r| r.document_title.clone()).collect::<Vec<_>>().join(", ")
                )
            }
        }
    }
}

#[tauri::command]
async fn test_rag_query(
    query: String,
    config: RAGConfig,
    db_state: tauri::State<'_, Arc<Mutex<Connection>>>,
) -> Result<RAGResponse, String> {
    // This is specifically for testing - always use BaseWithRAG mode
    query_rag_enhanced(query, RAGMode::BaseWithRAG, config, db_state).await
}

// ---------- Original Tauri Commands --------------------------------------------

#[tauri::command]
async fn upload_document(
    file_path: String,
    title: Option<String>,
    db_state: tauri::State<'_, Arc<Mutex<Connection>>>,
    app: AppHandle,
) -> Result<Document, String> {
    let content = extract_text_from_file(&file_path)
        .await
        .map_err(|e| e.to_string())?;
    
    let file_name = std::path::Path::new(&file_path)
        .file_name()
        .and_then(|n| n.to_str())
        .unwrap_or("Unknown")
        .to_string();
    
    let doc_title = title.unwrap_or(file_name);
    let content_hash = calculate_content_hash(&content);
    let now = Utc::now();

    // Extract file type before moving file_path
    let file_type = std::path::Path::new(&file_path)
        .extension()
        .and_then(|s| s.to_str())
        .unwrap_or("unknown")
        .to_string();

    let document = Document {
        id: Uuid::new_v4().to_string(),
        title: doc_title,
        content: content.clone(),
        file_path: Some(file_path),
        file_type,
        content_hash,
        created_at: now,
        updated_at: now,
    };

    // Save to database
    {
        let db = db_state.lock().map_err(|e| e.to_string())?;
        db.execute(
            "INSERT INTO documents (id, title, content, file_path, file_type, content_hash, created_at, updated_at)
             VALUES (?1, ?2, ?3, ?4, ?5, ?6, ?7, ?8)",
            params![
                document.id,
                document.title,
                document.content,
                document.file_path,
                document.file_type,
                document.content_hash,
                document.created_at.to_rfc3339(),
                document.updated_at.to_rfc3339(),
            ],
        ).map_err(|e| e.to_string())?;
    }

    // Process chunks in background
    let doc_id = document.id.clone();
    let db_clone = db_state.inner().clone();
    let app_clone = app.clone();
    
    tokio::spawn(async move {
        if let Err(e) = process_document_chunks(&doc_id, &content, &db_clone).await {
            eprintln!("Error processing chunks: {}", e);
        }
        let _ = app_clone.emit("document_processed", &doc_id);
    });

    Ok(document)
}

async fn process_document_chunks(
    document_id: &str,
    content: &str,
    db_state: &Arc<Mutex<Connection>>,
) -> Result<()> {
    let chunks = chunk_text(content, 200, 50); // 200 words per chunk, 50 word overlap
    
    for (index, chunk_content) in chunks.iter().enumerate() {
        let embedding = generate_embedding(chunk_content);
        let embedding_bytes: Vec<u8> = embedding.iter()
            .flat_map(|f| f.to_le_bytes().to_vec())
            .collect();

        let chunk = DocumentChunk {
            id: Uuid::new_v4().to_string(),
            document_id: document_id.to_string(),
            chunk_index: index as i32,
            content: chunk_content.clone(),
            embedding,
            created_at: Utc::now(),
        };

        let db = db_state.lock().map_err(|e| anyhow::anyhow!(e.to_string()))?;
        db.execute(
            "INSERT INTO document_chunks (id, document_id, chunk_index, content, embedding, created_at)
             VALUES (?1, ?2, ?3, ?4, ?5, ?6)",
            params![
                chunk.id,
                chunk.document_id,
                chunk.chunk_index,
                chunk.content,
                embedding_bytes,
                chunk.created_at.to_rfc3339(),
            ],
        )?;
    }

    Ok(())
}

#[tauri::command]
fn get_documents(
    db_state: tauri::State<'_, Arc<Mutex<Connection>>>,
) -> Result<Vec<Document>, String> {
    let db = db_state.lock().map_err(|e| e.to_string())?;
    let mut stmt = db
        .prepare("SELECT id, title, content, file_path, file_type, content_hash, created_at, updated_at FROM documents ORDER BY created_at DESC")
        .map_err(|e| e.to_string())?;

    let document_iter = stmt
        .query_map([], |row| {
            Ok(Document {
                id: row.get(0)?,
                title: row.get(1)?,
                content: row.get(2)?,
                file_path: row.get(3)?,
                file_type: row.get(4)?,
                content_hash: row.get(5)?,
                created_at: DateTime::parse_from_rfc3339(&row.get::<_, String>(6)?)
                    .unwrap()
                    .with_timezone(&Utc),
                updated_at: DateTime::parse_from_rfc3339(&row.get::<_, String>(7)?)
                    .unwrap()
                    .with_timezone(&Utc),
            })
        })
        .map_err(|e| e.to_string())?;

    let documents: Vec<Document> = document_iter
        .filter_map(Result::ok)
        .collect();

    Ok(documents)
}

#[tauri::command]
async fn search_documents(
    query: String,
    db_state: tauri::State<'_, Arc<Mutex<Connection>>>,
) -> Result<Vec<SearchResult>, String> {
    let query_embedding = generate_embedding(&query);
    let mut results = Vec::new();

    let db = db_state.lock().map_err(|e| e.to_string())?;
    
    // Get all chunks with their embeddings
    let mut stmt = db
        .prepare("SELECT dc.document_id, dc.content, dc.embedding, d.id, d.title, d.content, d.file_path, d.file_type, d.content_hash, d.created_at, d.updated_at
                  FROM document_chunks dc
                  JOIN documents d ON dc.document_id = d.id")
        .map_err(|e| e.to_string())?;

    let chunk_iter = stmt
        .query_map([], |row| {
            let embedding_bytes: Vec<u8> = row.get(2)?;
            let embedding: Vec<f32> = embedding_bytes
                .chunks_exact(4)
                .map(|chunk| f32::from_le_bytes([chunk[0], chunk[1], chunk[2], chunk[3]]))
                .collect();

            Ok((
                row.get::<_, String>(1)?, // chunk content
                embedding,
                Document {
                    id: row.get(3)?,
                    title: row.get(4)?,
                    content: row.get(5)?,
                    file_path: row.get(6)?,
                    file_type: row.get(7)?,
                    content_hash: row.get(8)?,
                    created_at: DateTime::parse_from_rfc3339(&row.get::<_, String>(9)?)
                        .unwrap()
                        .with_timezone(&Utc),
                    updated_at: DateTime::parse_from_rfc3339(&row.get::<_, String>(10)?)
                        .unwrap()
                        .with_timezone(&Utc),
                },
            ))
        })
        .map_err(|e| e.to_string())?;

    let mut doc_results: HashMap<String, (Document, Vec<String>, f32)> = HashMap::new();

    for chunk_result in chunk_iter {
        if let Ok((chunk_content, chunk_embedding, document)) = chunk_result {
            let similarity = cosine_similarity(&query_embedding, &chunk_embedding);
            
            if similarity > 0.3 { // Threshold for relevance
                doc_results
                    .entry(document.id.clone())
                    .and_modify(|(_, chunks, max_sim)| {
                        chunks.push(chunk_content.clone());
                        *max_sim = max_sim.max(similarity);
                    })
                    .or_insert((document, vec![chunk_content], similarity));
            }
        }
    }

    // Convert to SearchResult vector and sort by similarity
    for (_, (document, chunks, similarity)) in doc_results {
        results.push(SearchResult {
            document,
            relevant_chunks: chunks,
            similarity_score: similarity,
        });
    }

    results.sort_by(|a, b| b.similarity_score.partial_cmp(&a.similarity_score).unwrap());
    results.truncate(10); // Return top 10 results

    Ok(results)
}

#[tauri::command]
async fn chat_with_documents(
    message: String,
    db_state: tauri::State<'_, Arc<Mutex<Connection>>>,
) -> Result<ChatResponse, String> {
    // First, search for relevant documents
    let search_results = search_documents(message.clone(), db_state.clone()).await?;
    
    // Save user message
    let user_msg = ChatMessage {
        id: Uuid::new_v4().to_string(),
        content: message.clone(),
        role: "user".to_string(),
        document_references: search_results.iter().map(|r| r.document.id.clone()).collect(),
        created_at: Utc::now(),
    };

    // Generate AI response (mock implementation)
    let context = search_results
        .iter()
        .flat_map(|r| r.relevant_chunks.iter())
        .cloned()
        .collect::<Vec<_>>()
        .join("\n\n");

    let ai_response = if context.is_empty() {
        "I don't have any relevant documents to answer your question. Please upload some documents first.".to_string()
    } else {
        format!(
            "Based on the uploaded documents, here's what I found:\n\n{}\n\nThis information comes from {} document(s) in your knowledge base.",
            context,
            search_results.len()
        )
    };

    let assistant_msg = ChatMessage {
        id: Uuid::new_v4().to_string(),
        content: ai_response,
        role: "assistant".to_string(),
        document_references: search_results.iter().map(|r| r.document.id.clone()).collect(),
        created_at: Utc::now(),
    };

    // Save both messages to database
    {
        let db = db_state.lock().map_err(|e| e.to_string())?;
        
        for msg in [&user_msg, &assistant_msg] {
            db.execute(
                "INSERT INTO chat_messages (id, content, role, document_references, created_at)
                 VALUES (?1, ?2, ?3, ?4, ?5)",
                params![
                    msg.id,
                    msg.content,
                    msg.role,
                    serde_json::to_string(&msg.document_references).unwrap_or_default(),
                    msg.created_at.to_rfc3339(),
                ],
            ).map_err(|e| e.to_string())?;
        }
    }

    Ok(ChatResponse {
        message: assistant_msg,
        sources: search_results,
    })
}

#[tauri::command]
fn get_chat_history(
    db_state: tauri::State<'_, Arc<Mutex<Connection>>>,
) -> Result<Vec<ChatMessage>, String> {
    let db = db_state.lock().map_err(|e| e.to_string())?;
    let mut stmt = db
        .prepare("SELECT id, content, role, document_references, created_at FROM chat_messages ORDER BY created_at ASC")
        .map_err(|e| e.to_string())?;

    let message_iter = stmt
        .query_map([], |row| {
            let doc_refs_str: String = row.get(3)?;
            let document_references: Vec<String> = serde_json::from_str(&doc_refs_str)
                .unwrap_or_default();

            Ok(ChatMessage {
                id: row.get(0)?,
                content: row.get(1)?,
                role: row.get(2)?,
                document_references,
                created_at: DateTime::parse_from_rfc3339(&row.get::<_, String>(4)?)
                    .unwrap()
                    .with_timezone(&Utc),
            })
        })
        .map_err(|e| e.to_string())?;

    let messages: Vec<ChatMessage> = message_iter
        .filter_map(Result::ok)
        .collect();

    Ok(messages)
}

#[tauri::command]
fn delete_document(
    document_id: String,
    db_state: tauri::State<'_, Arc<Mutex<Connection>>>,
) -> Result<(), String> {
    let db = db_state.lock().map_err(|e| e.to_string())?;
    
    // Delete document (chunks will be deleted automatically due to CASCADE)
    db.execute("DELETE FROM documents WHERE id = ?", params![document_id])
        .map_err(|e| e.to_string())?;

    Ok(())
}

#[tauri::command]
async fn run_fine_tune(config: String, app: AppHandle) -> Result<(), String> {
    let script_path = app
        .path_resolver()
        .resolve_resource("../backend/fine_tune.py")
        .ok_or("Script not found")?;

    let mut child = Command::new("python3")
        .arg(script_path)
        .arg(config)
        .stdout(Stdio::piped())
        .spawn()
        .map_err(|e| e.to_string())?;

    if let Some(stdout) = child.stdout.take() {
        let app_handle = app.clone();
        tauri::async_runtime::spawn(async move {
            let mut reader = BufReader::new(stdout).lines();
            while let Ok(Some(line)) = reader.next_line().await {
                let _ = app_handle.emit("fine_tune_log", line);
            }
        });
    }

    child.wait().await.map_err(|e| e.to_string())?;
    Ok(())
}

// ---------- Main Application ---------------------------------------------------

fn main() {
    tauri::Builder::default()
        .plugin(tauri_plugin_opener::init())
        .plugin(tauri_plugin_dialog::init())
        .plugin(tauri_plugin_fs::init())
        .setup(|app| {
            // Initialize database
            let data_dir = app_data_dir(&app.app_handle())?;
            let db_path = data_dir.join("rag_documents.db");
            let conn = Connection::open(db_path)?;
            
            init_db(&conn).expect("Failed to initialize database");
            
            let db = Arc::new(Mutex::new(conn));
            app.manage(db);
            
            // Initialize default RAG configuration
            let default_config = RAGConfig::default();
            app.manage(Arc::new(Mutex::new(default_config)));

            Ok(())
        })
        .invoke_handler(tauri::generate_handler![
            // Original commands
            upload_document,
            get_documents,
            search_documents,
            chat_with_documents,
            get_chat_history,
            delete_document,
<<<<<<< HEAD
            // Enhanced RAG commands
            set_rag_config,
            get_rag_config,
            process_document_enhanced,
            query_rag_enhanced,
            test_rag_query,
=======
            run_fine_tune,
>>>>>>> e5520644
        ])
        .run(tauri::generate_context!())
        .expect("Error running RAG application");
}<|MERGE_RESOLUTION|>--- conflicted
+++ resolved
@@ -1129,16 +1129,14 @@
             chat_with_documents,
             get_chat_history,
             delete_document,
-<<<<<<< HEAD
             // Enhanced RAG commands
             set_rag_config,
             get_rag_config,
             process_document_enhanced,
             query_rag_enhanced,
             test_rag_query,
-=======
+            // Fine-tune command from remote
             run_fine_tune,
->>>>>>> e5520644
         ])
         .run(tauri::generate_context!())
         .expect("Error running RAG application");
